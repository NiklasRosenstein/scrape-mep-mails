--- conflicted
+++ resolved
@@ -1,163 +1,10 @@
-<<<<<<< HEAD
-
-=======
-import aiohttp
-import argparse
->>>>>>> abed4882
 import asyncio
 import click
 import json
 import logging
-import re
 import shutil
 import sqlite3
-<<<<<<< HEAD
-import sys
 from pathlib import Path
-=======
-import json
-
-async def download_mep_sites(path, connection_limit):
-    async with aiohttp.ClientSession(connector=aiohttp.TCPConnector(limit=connection_limit)) as session:
-        mep_list_req = await session.get('https://www.europarl.europa.eu/meps/en/full-list/all')
-        assert mep_list_req.status is 200
-
-        mep_list_soup = BeautifulSoup(await mep_list_req.text(), 'html.parser')
-
-        mep_sites = []
-        for mep_block in mep_list_soup.find_all(id=re.compile('member-block-')):
-            mep_block_content = mep_block.find(class_=re.compile('erpl_member-list-item-content'))
-            mep_site = mep_block_content['href']
-
-            s = mep_block['id'].split('-')
-            assert len(s) is 3
-            mep_sites.append((s[2], mep_site))
-
-
-        async def save_mep_site(mep_id, mep_site_url):
-            async with session.get(mep_site_url) as mep_site_response:
-                assert mep_site_response.status is 200
-
-                with open('./{}/{}.html'.format(path, mep_id), 'w') as mep_site_file:
-                    mep_site_file.write(await mep_site_response.text())
-
-
-        tasks = [save_mep_site(i, url) for (i, url) in mep_sites]
-        results = await asyncio.gather(*tasks)
-
-
-def scrape(mep_site_path):
-    with open(mep_site_path, 'r') as site_file:
-        mep_site_content = site_file.read()
-        mep_soup = BeautifulSoup(mep_site_content, 'html.parser')
-
-        name = next(mep_soup.find(class_='erpl_title-h1 mt-1').strings).strip()
-        european_fraction = mep_soup.find(class_='erpl_title-h3 mt-1').string
-
-        national_info_tag = mep_soup.find(class_='erpl_title-h3 mt-1 mb-1')
-        national_info = national_info_tag.string.split(' - ')
-        country = national_info[0].strip()
-        national_party = national_info[-1].strip()
-
-        def descramble(mail):
-            mail = mail.replace('[dot]', '.').replace('[at]', '@').replace('mailto:', '')
-            return mail[::-1]
-
-        emails = []
-        for a in mep_soup.find_all(class_=re.compile('link_email')):
-            mail = descramble(a['href'])
-            if '@' in mail:
-                emails.append(mail)
-            else:
-                print('The email {} was dropped since it is malformed'.format(mail), file=sys.stderr)
-
-        statuses = {}
-        for status in mep_soup.find_all(class_='erpl_meps-status'):
-            status_string = status.find(class_='erpl_title-h4').string
-            committes = status.find_all(class_='erpl_committee')
-            statuses[status_string] = [c.string for c in committes]
-
-        return {'id': int(Path(mep_site_path).stem), 'name': name, 'eu_fraction': european_fraction, 'country': country,
-                'national_party': national_party, 'emails': emails, 'roles': statuses}
-
-def scrape_all(path):
-    files = list(path.glob('*.html'))
-    return [scrape(f) for f in files]
-
-def gen_mailto_link(meps):
-    link = 'mailto:' + ','.join([mep['emails'][0] for mep in meps])
-    return link
-
-def init_db(conn):
-    curs = conn.cursor()
-
-    curs.execute('''
-        CREATE TABLE national_parties
-            (national_party_id INTEGER NOT NULL PRIMARY KEY, party TEXT NOT NULL, country TEXT NOT NULL,
-            CONSTRAINT Unational_parties UNIQUE(party, country))
-            ''')
-
-    curs.execute('''
-        CREATE TABLE meps
-            (mep_id INTEGER NOT NULL PRIMARY KEY, name TEXT NOT NULL,
-            eu_fraction TEXT NOT NULL, national_party_id INTEGER NOT NULL,
-            FOREIGN KEY (national_party_id) REFERENCES national_parties(national_party_id))
-        ''')
-
-    curs.execute('''
-        CREATE TABLE emails
-            (mep_id INTEGER, email TEXT NOT NULL,
-            CONSTRAINT Uemails UNIQUE(mep_id, email),
-            FOREIGN KEY (mep_id) REFERENCES meps(mep_id))
-        ''')
-
-    curs.execute('''
-        CREATE TABLE roles
-            (mep_id INTEGER, role TEXT NOT NULL, committee TEXT NOT NULL,
-            FOREIGN KEY (mep_id) REFERENCES meps(mep_id))
-        ''')
-
-    conn.commit()
-
-def save_to_db(meps, db):
-    conn = sqlite3.connect(db)
-    curs = conn.cursor()
-
-    init_db(conn)
-
-    country_of_party = {}
-    party_id = {party: i for (i, party) in enumerate(set(mep['national_party'] for mep in meps))}
-
-    for mep in meps:
-        country_of_party[mep['national_party']] = mep['country']
-        curs.execute('''
-            INSERT INTO meps VALUES (?,?,?,?)
-            ''', (mep['id'], mep['name'], mep['eu_fraction'], party_id[mep['national_party']]))
-
-        for email in mep['emails']:
-            curs.execute('''
-                INSERT OR IGNORE INTO emails VALUES (?,?)
-                ''', (mep['id'], email))
-
-        for role in mep['roles']:
-            for committee in mep['roles'][role]:
-                curs.execute('''
-                    INSERT INTO roles VALUES (?,?,?)
-                    ''', (mep['id'], role, committee))
-
-    for party, country in country_of_party.items():
-        curs.execute('''
-            INSERT OR IGNORE INTO national_parties VALUES (?,?,?)
-            ''', (party_id[party], party, country))
-
-    conn.commit()
-
-    curs.close()
-    conn.close()
->>>>>>> abed4882
-
-import aiohttp
-import requests
 
 from .db import save_meps_to_db
 from .download import download_mep_sites
@@ -247,7 +94,7 @@
         schema[table]['Name'] = table
         schema[table]['Columns'] = {}
         for column in meta:
-            (cid, field_name, typ, notnull, dflt_value, pk) = column
+            (_cid, field_name, typ, notnull, dflt_value, pk) = column
             schema[table]['Columns'][field_name] = {
                 'Name': field_name,
                 'PrimaryKey': bool(pk),
@@ -263,4 +110,4 @@
 
 
 if __name__ == '__main__':
-    cli()+    cli()  # pylint: disable=no-value-for-parameter